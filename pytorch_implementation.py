--- conflicted
+++ resolved
@@ -228,11 +228,7 @@
         # Freeze predicate weights and baseline offset learned in the first step
         self.predicate_weights.requires_grad = False
         self.baseline_offset.requires_grad = False
-<<<<<<< HEAD
         self.node_weights_tensor.requires_grad = False
-=======
->>>>>>> 4f515ffc
-
         for gene_index, gene in enumerate(self.groundtruth.genes_list):
             gene_node_weights = self.node_weights_tensor[gene_index].detach().clone()
             gene_node_weights.requires_grad = True
@@ -270,13 +266,9 @@
         logging.info(f"Predicate weights tensor is now: {self.predicate_weights}")
         logging.info(f"Baseline offset tensor is: {self.baseline_offset}")
         self.show_predicted_labels()
-<<<<<<< HEAD
+
         second_metrics = self.evaluate_classification(threshold=0.5, log_output=False)
-
         self.summarize_metrics(first_metrics, second_metrics)
-=======
-        self.evaluate_classification(threshold=0.5)
->>>>>>> 4f515ffc
 
     def objective_function(self, params):
         # Thank you to David for the core of this function
